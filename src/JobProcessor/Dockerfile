--- conflicted
+++ resolved
@@ -1,16 +1,8 @@
 FROM ghcr.io/h3xitsec/h3xrecon_base:latest
 
-<<<<<<< HEAD
-COPY . /app/
-=======
 COPY . /app
->>>>>>> 0e95e191
 COPY ./QueueManager /app/QueueManager
 
 ENV NAME=JobProcessor
 
-<<<<<<< HEAD
-CMD ["python", "./start_job_processor.py"]
-=======
-CMD ["python", "start_job_processor.py"]
->>>>>>> 0e95e191
+CMD ["python", "start_job_processor.py"]