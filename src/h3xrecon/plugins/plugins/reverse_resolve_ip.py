--- conflicted
+++ resolved
@@ -54,15 +54,6 @@
             raise
     
     async def process_output(self, output_msg: Dict[str, Any], db = None, qm = None) -> Dict[str, Any]:
-<<<<<<< HEAD
-        logger.debug(WAF_CDN_PROVIDERS.keys())
-        wafcdn_result = is_waf_cdn_ip(output_msg.get('source', []).get('params', {}).get('target'))
-        if wafcdn_result.get('is_waf_cdn'):
-            cloud_provider = wafcdn_result.get('provider')
-        else:
-            cloud_provider = None
-=======
->>>>>>> 57fed961
         ip_data = output_msg.get('source', []).get('params', {}).get('target')
         ip_attributes = {
             "ptr": output_msg.get("data", []).get('domain'),
