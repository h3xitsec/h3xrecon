{
  "__inputs": [
    {
      "name": "DS_H3XRECON_DATABASE",
      "label": "h3xrecon_database",
      "description": "",
      "type": "datasource",
      "pluginId": "grafana-postgresql-datasource",
      "pluginName": "PostgreSQL"
    }
  ],
  "__elements": {},
  "__requires": [
    {
      "type": "grafana",
      "id": "grafana",
      "name": "Grafana",
      "version": "11.3.0"
    },
    {
      "type": "datasource",
      "id": "grafana-postgresql-datasource",
      "name": "PostgreSQL",
      "version": "1.0.0"
    },
    {
      "type": "panel",
      "id": "stat",
      "name": "Stat",
      "version": ""
    },
    {
      "type": "panel",
      "id": "table",
      "name": "Table",
      "version": ""
    }
  ],
    "annotations": {
      "list": [
        {
          "builtIn": 1,
          "datasource": {
            "type": "grafana",
            "uid": "-- Grafana --"
          },
          "enable": true,
          "hide": true,
          "iconColor": "rgba(0, 211, 255, 1)",
          "name": "Annotations & Alerts",
          "type": "dashboard"
        }
      ]
    },
    "editable": true,
    "fiscalYearStartMonth": 0,
    "graphTooltip": 0,
    "id": 1,
    "links": [],
    "panels": [
      {
        "datasource": {
          "type": "grafana-postgresql-datasource",
          "uid": "P7AE76BD6DC6506DC"
        },
        "fieldConfig": {
          "defaults": {
            "color": {
              "mode": "thresholds"
            },
            "custom": {
              "align": "auto",
              "cellOptions": {
                "type": "auto"
              },
              "filterable": true,
              "inspect": false
            },
            "mappings": [],
            "thresholds": {
              "mode": "absolute",
              "steps": [
                {
                  "color": "green",
                  "value": null
                },
                {
                  "color": "red",
                  "value": 80
                }
              ]
            }
          },
          "overrides": []
        },
        "gridPos": {
          "h": 14,
          "w": 13,
          "x": 0,
          "y": 0
        },
        "id": 1,
        "options": {
          "cellHeight": "sm",
          "footer": {
            "countRows": false,
            "enablePagination": true,
            "fields": "",
            "reducer": [
              "sum"
            ],
            "show": false
          },
          "showHeader": true
        },
        "pluginVersion": "11.3.0",
        "targets": [
          {
            "datasource": {
              "type": "grafana-postgresql-datasource",
              "uid": "P7AE76BD6DC6506DC"
            },
            "editorMode": "code",
            "format": "table",
            "rawQuery": true,
            "rawSql": "SELECT d.domain, d.discovered_at, i.ip  \nFROM domains d \nJOIN programs p ON p.id = d.program_id \nLEFT JOIN ips i ON i.id = ANY(d.ips) \nWHERE p.name = '$_program_name' \nORDER BY i.ip NULLS LAST",
            "refId": "A",
            "sql": {
              "columns": [
                {
                  "parameters": [
                    {
                      "name": "domain",
                      "type": "functionParameter"
                    }
                  ],
                  "type": "function"
                },
                {
                  "parameters": [
                    {
                      "name": "discovered_at",
                      "type": "functionParameter"
                    }
                  ],
                  "type": "function"
                },
                {
                  "parameters": [
                    {
                      "name": "ips",
                      "type": "functionParameter"
                    }
                  ],
                  "type": "function"
                }
              ],
              "groupBy": [
                {
                  "property": {
                    "type": "string"
                  },
                  "type": "groupBy"
                }
              ],
              "limit": 50,
              "orderBy": {
                "property": {
                  "name": [
                    "ips"
                  ],
                  "type": "string"
                },
                "type": "property"
              }
            },
            "table": "domains"
          }
        ],
        "title": "Domains",
        "type": "table"
      },
      {
        "datasource": {
          "type": "grafana-postgresql-datasource",
          "uid": "P7AE76BD6DC6506DC"
        },
        "fieldConfig": {
          "defaults": {
            "color": {
              "mode": "thresholds"
            },
            "displayName": "Domains",
            "mappings": [],
            "thresholds": {
              "mode": "absolute",
              "steps": [
                {
                  "color": "green",
                  "value": null
                }
              ]
            }
          },
          "overrides": []
        },
        "gridPos": {
          "h": 3,
          "w": 2,
          "x": 13,
          "y": 0
        },
        "id": 6,
        "options": {
          "colorMode": "none",
          "graphMode": "area",
          "justifyMode": "center",
          "orientation": "auto",
          "percentChangeColorMode": "standard",
          "reduceOptions": {
            "calcs": [
              "lastNotNull"
            ],
            "fields": "",
            "values": false
          },
          "showPercentChange": false,
          "textMode": "value_and_name",
          "wideLayout": true
        },
        "pluginVersion": "11.3.0",
        "targets": [
          {
            "datasource": {
              "type": "grafana-postgresql-datasource",
              "uid": "P7AE76BD6DC6506DC"
            },
            "editorMode": "code",
            "format": "table",
            "rawQuery": true,
            "rawSql": "SELECT COUNT(d.id) FROM domains d JOIN programs p ON p.id = d.program_id WHERE p.name = '$_program_name'",
            "refId": "A",
            "sql": {
              "columns": [
                {
                  "name": "COUNT",
                  "parameters": [
                    {
                      "name": "id",
                      "type": "functionParameter"
                    }
                  ],
                  "type": "function"
                }
              ],
              "groupBy": [
                {
                  "property": {
                    "type": "string"
                  },
                  "type": "groupBy"
                }
              ],
              "limit": 50
            },
            "table": "domains"
          }
        ],
        "title": "",
        "type": "stat"
      },
      {
        "datasource": {
          "type": "grafana-postgresql-datasource",
          "uid": "P7AE76BD6DC6506DC"
        },
        "fieldConfig": {
          "defaults": {
            "color": {
              "mode": "thresholds"
            },
            "custom": {
              "align": "auto",
              "cellOptions": {
                "type": "auto"
              },
              "filterable": false,
              "inspect": false
            },
            "mappings": [],
            "thresholds": {
              "mode": "absolute",
              "steps": [
                {
                  "color": "green",
                  "value": null
                },
                {
                  "color": "red",
                  "value": 80
                }
              ]
            }
          },
          "overrides": [
            {
              "matcher": {
                "id": "byName",
                "options": "discovered_at"
              },
              "properties": [
                {
                  "id": "custom.width",
                  "value": 174
                }
              ]
            },
            {
              "matcher": {
                "id": "byName",
                "options": "domain"
              },
              "properties": [
                {
                  "id": "custom.width",
                  "value": 638
                }
              ]
            }
          ]
        },
        "gridPos": {
          "h": 12,
          "w": 9,
          "x": 15,
          "y": 0
        },
        "id": 11,
        "options": {
          "cellHeight": "sm",
          "footer": {
            "countRows": false,
            "enablePagination": false,
            "fields": "",
            "reducer": [
              "sum"
            ],
            "show": false
          },
          "showHeader": true,
          "sortBy": []
        },
        "pluginVersion": "11.3.0",
        "targets": [
          {
            "datasource": {
              "type": "grafana-postgresql-datasource",
              "uid": "P7AE76BD6DC6506DC"
            },
            "editorMode": "code",
            "format": "table",
            "rawQuery": true,
            "rawSql": "SELECT d.domain, d.discovered_at\nFROM domains d \nJOIN programs p ON p.id = d.program_id \nWHERE p.name = '$_program_name' \nORDER BY d.discovered_at DESC\nLIMIT 10",
            "refId": "A",
            "sql": {
              "columns": [
                {
                  "parameters": [
                    {
                      "name": "domain",
                      "type": "functionParameter"
                    }
                  ],
                  "type": "function"
                },
                {
                  "parameters": [
                    {
                      "name": "discovered_at",
                      "type": "functionParameter"
                    }
                  ],
                  "type": "function"
                },
                {
                  "parameters": [
                    {
                      "name": "ips",
                      "type": "functionParameter"
                    }
                  ],
                  "type": "function"
                }
              ],
              "groupBy": [
                {
                  "property": {
                    "type": "string"
                  },
                  "type": "groupBy"
                }
              ],
              "limit": 50,
              "orderBy": {
                "property": {
                  "name": [
                    "ips"
                  ],
                  "type": "string"
                },
                "type": "property"
              }
            },
            "table": "domains"
          }
        ],
        "title": "10 last discovered domains",
        "type": "table"
      },
      {
        "datasource": {
          "type": "grafana-postgresql-datasource",
          "uid": "P7AE76BD6DC6506DC"
        },
        "fieldConfig": {
          "defaults": {
            "color": {
              "mode": "thresholds"
            },
            "displayName": "URLs",
            "mappings": [],
            "thresholds": {
              "mode": "absolute",
              "steps": [
                {
                  "color": "green",
                  "value": null
                }
              ]
            }
          },
          "overrides": []
        },
        "gridPos": {
          "h": 3,
          "w": 2,
          "x": 13,
          "y": 3
        },
        "id": 8,
        "options": {
          "colorMode": "none",
          "graphMode": "area",
          "justifyMode": "center",
          "orientation": "auto",
          "percentChangeColorMode": "standard",
          "reduceOptions": {
            "calcs": [
              "lastNotNull"
            ],
            "fields": "",
            "values": false
          },
          "showPercentChange": false,
          "textMode": "value_and_name",
          "wideLayout": true
        },
        "pluginVersion": "11.3.0",
        "targets": [
          {
            "datasource": {
              "type": "grafana-postgresql-datasource",
              "uid": "P7AE76BD6DC6506DC"
            },
            "editorMode": "code",
            "format": "table",
            "rawQuery": true,
            "rawSql": "SELECT COUNT(u.id) FROM urls u JOIN programs p ON p.id = u.program_id WHERE p.name = '$_program_name'",
            "refId": "A",
            "sql": {
              "columns": [
                {
                  "name": "COUNT",
                  "parameters": [
                    {
                      "name": "id",
                      "type": "functionParameter"
                    }
                  ],
                  "type": "function"
                }
              ],
              "groupBy": [
                {
                  "property": {
                    "type": "string"
                  },
                  "type": "groupBy"
                }
              ],
              "limit": 50
            },
            "table": "urls"
          }
        ],
        "title": "",
        "type": "stat"
      },
      {
        "datasource": {
          "type": "grafana-postgresql-datasource",
          "uid": "P7AE76BD6DC6506DC"
        },
        "fieldConfig": {
          "defaults": {
            "color": {
              "mode": "thresholds"
            },
            "displayName": "Certificates",
            "mappings": [],
            "thresholds": {
              "mode": "absolute",
              "steps": [
                {
                  "color": "green",
                  "value": null
                }
              ]
            }
          },
          "overrides": []
        },
        "gridPos": {
          "h": 3,
          "w": 2,
          "x": 13,
          "y": 6
        },
        "id": 9,
        "options": {
          "colorMode": "none",
          "graphMode": "area",
          "justifyMode": "center",
          "orientation": "auto",
          "percentChangeColorMode": "standard",
          "reduceOptions": {
            "calcs": [
              "lastNotNull"
            ],
            "fields": "",
            "values": false
          },
          "showPercentChange": false,
          "textMode": "value_and_name",
          "wideLayout": true
        },
        "pluginVersion": "11.3.0",
        "targets": [
          {
            "datasource": {
              "type": "grafana-postgresql-datasource",
              "uid": "P7AE76BD6DC6506DC"
            },
            "editorMode": "code",
            "format": "table",
            "rawQuery": true,
            "rawSql": "SELECT COUNT(c.id) FROM certificates c JOIN programs p ON p.id = c.program_id WHERE p.name = '$_program_name'",
            "refId": "A",
            "sql": {
              "columns": [
                {
                  "name": "COUNT",
                  "parameters": [
                    {
                      "name": "id",
                      "type": "functionParameter"
                    }
                  ],
                  "type": "function"
                }
              ],
              "groupBy": [
                {
                  "property": {
                    "type": "string"
                  },
                  "type": "groupBy"
                }
              ],
              "limit": 50
            },
            "table": "certificates"
          }
        ],
        "title": "",
        "type": "stat"
      },
      {
        "datasource": {
          "type": "grafana-postgresql-datasource",
          "uid": "P7AE76BD6DC6506DC"
        },
        "fieldConfig": {
          "defaults": {
            "color": {
              "mode": "thresholds"
            },
            "displayName": "Nuclei Hits",
            "mappings": [],
            "thresholds": {
              "mode": "absolute",
              "steps": [
                {
                  "color": "green",
                  "value": null
                }
              ]
            }
          },
          "overrides": []
        },
        "gridPos": {
          "h": 3,
          "w": 2,
          "x": 13,
          "y": 9
        },
        "id": 10,
        "options": {
          "colorMode": "none",
          "graphMode": "area",
          "justifyMode": "center",
          "orientation": "auto",
          "percentChangeColorMode": "standard",
          "reduceOptions": {
            "calcs": [
              "lastNotNull"
            ],
            "fields": "",
            "values": false
          },
          "showPercentChange": false,
          "textMode": "value_and_name",
          "wideLayout": true
        },
        "pluginVersion": "11.3.0",
        "targets": [
          {
            "datasource": {
              "type": "grafana-postgresql-datasource",
              "uid": "P7AE76BD6DC6506DC"
            },
            "editorMode": "builder",
            "format": "table",
            "rawSql": "SELECT COUNT(n.id) FROM nuclei n JOIN programs p ON p.id = n.program_id WHERE p.name = '$_program_name'",
            "refId": "A",
            "sql": {
              "columns": [
                {
                  "name": "COUNT",
                  "parameters": [
                    {
                      "name": "id",
                      "type": "functionParameter"
                    }
                  ],
                  "type": "function"
                }
              ],
              "groupBy": [
                {
                  "property": {
                    "type": "string"
                  },
                  "type": "groupBy"
                }
              ],
              "limit": 50
            },
            "table": "nuclei"
          }
        ],
        "title": "",
        "type": "stat"
      },
      {
        "datasource": {
          "type": "grafana-postgresql-datasource",
          "uid": "P7AE76BD6DC6506DC"
        },
        "fieldConfig": {
          "defaults": {
            "color": {
              "mode": "thresholds"
            },
            "displayName": "IPs",
            "mappings": [],
            "thresholds": {
              "mode": "absolute",
              "steps": [
                {
                  "color": "green",
                  "value": null
                }
              ]
            }
          },
          "overrides": []
        },
        "gridPos": {
          "h": 3,
          "w": 2,
          "x": 13,
          "y": 12
        },
        "id": 7,
        "options": {
          "colorMode": "none",
          "graphMode": "area",
          "justifyMode": "center",
          "orientation": "auto",
          "percentChangeColorMode": "standard",
          "reduceOptions": {
            "calcs": [
              "lastNotNull"
            ],
            "fields": "",
            "values": false
          },
          "showPercentChange": false,
          "textMode": "value_and_name",
          "wideLayout": true
        },
        "pluginVersion": "11.3.0",
        "targets": [
          {
            "datasource": {
              "type": "grafana-postgresql-datasource",
              "uid": "P7AE76BD6DC6506DC"
            },
            "editorMode": "code",
            "format": "table",
            "rawQuery": true,
            "rawSql": "SELECT COUNT(i.id) FROM ips i JOIN programs p ON p.id = i.program_id WHERE p.name = '$_program_name'",
            "refId": "A",
            "sql": {
              "columns": [
                {
                  "name": "COUNT",
                  "parameters": [
                    {
                      "name": "ip",
                      "type": "functionParameter"
                    }
                  ],
                  "type": "function"
                }
              ],
              "groupBy": [
                {
                  "property": {
                    "type": "string"
                  },
                  "type": "groupBy"
                }
              ],
              "limit": 50
            },
            "table": "ips"
          }
        ],
        "title": "",
        "type": "stat"
      },
      {
        "datasource": {
          "type": "grafana-postgresql-datasource",
          "uid": "P7AE76BD6DC6506DC"
        },
        "fieldConfig": {
          "defaults": {
            "color": {
              "mode": "thresholds"
            },
            "custom": {
              "align": "auto",
              "cellOptions": {
                "type": "auto"
              },
              "filterable": false,
              "inspect": false
            },
            "mappings": [],
            "thresholds": {
              "mode": "absolute",
              "steps": [
                {
                  "color": "green",
                  "value": null
                },
                {
                  "color": "red",
                  "value": 80
                }
              ]
            }
          },
          "overrides": [
            {
              "matcher": {
                "id": "byName",
                "options": "url"
              },
              "properties": [
                {
                  "id": "custom.width",
                  "value": 629
                }
              ]
            },
            {
              "matcher": {
                "id": "byName",
                "options": "title"
              },
              "properties": [
                {
                  "id": "custom.width",
                  "value": 556
                }
              ]
            },
            {
              "matcher": {
                "id": "byName",
                "options": "status_code"
              },
              "properties": [
                {
                  "id": "custom.width",
                  "value": 109
                }
              ]
            },
            {
              "matcher": {
                "id": "byName",
                "options": "content_type"
              },
              "properties": [
                {
                  "id": "custom.width",
                  "value": 109
                }
              ]
            },
            {
              "matcher": {
                "id": "byName",
                "options": "discovered_at"
              },
              "properties": [
                {
                  "id": "custom.width",
                  "value": 181
                }
              ]
            }
          ]
        },
        "gridPos": {
          "h": 12,
          "w": 9,
          "x": 15,
          "y": 12
        },
        "id": 12,
        "options": {
          "cellHeight": "sm",
          "footer": {
            "countRows": false,
            "enablePagination": false,
            "fields": "",
            "reducer": [
              "sum"
            ],
            "show": false
          },
          "showHeader": true,
          "sortBy": []
        },
        "pluginVersion": "11.3.0",
        "targets": [
          {
            "datasource": {
              "type": "grafana-postgresql-datasource",
              "uid": "P7AE76BD6DC6506DC"
            },
            "editorMode": "code",
            "format": "table",
            "rawQuery": true,
            "rawSql": "SELECT u.url, u.discovered_at\nFROM urls u \nJOIN programs p ON p.id = u.program_id \nWHERE p.name = '$_program_name' \nORDER BY u.discovered_at DESC\nLIMIT 10",
            "refId": "A",
            "sql": {
              "columns": [
                {
                  "parameters": [],
                  "type": "function"
                }
              ],
              "groupBy": [
                {
                  "property": {
                    "type": "string"
                  },
                  "type": "groupBy"
                }
              ],
              "limit": 50
            }
          }
        ],
        "title": "10 last discovered URLs",
        "type": "table"
      },
      {
        "datasource": {
          "type": "grafana-postgresql-datasource",
          "uid": "P7AE76BD6DC6506DC"
        },
        "fieldConfig": {
          "defaults": {
            "color": {
              "mode": "thresholds"
            },
            "custom": {
              "align": "auto",
              "cellOptions": {
                "type": "auto"
              },
              "filterable": true,
              "inspect": false
            },
            "mappings": [],
            "thresholds": {
              "mode": "absolute",
              "steps": [
                {
                  "color": "green",
                  "value": null
                },
                {
                  "color": "red",
                  "value": 80
                }
              ]
            }
          },
          "overrides": [
            {
              "matcher": {
                "id": "byName",
                "options": "url"
              },
              "properties": [
                {
                  "id": "custom.width",
                  "value": 396
                }
              ]
            },
            {
              "matcher": {
                "id": "byName",
                "options": "title"
              },
              "properties": [
                {
                  "id": "custom.width",
                  "value": 556
                }
              ]
            },
            {
              "matcher": {
                "id": "byName",
                "options": "status_code"
              },
              "properties": [
                {
                  "id": "custom.width",
                  "value": 109
                }
              ]
            },
            {
              "matcher": {
                "id": "byName",
                "options": "content_type"
              },
              "properties": [
                {
                  "id": "custom.width",
                  "value": 109
                }
              ]
            }
          ]
        },
        "gridPos": {
          "h": 14,
          "w": 13,
          "x": 0,
          "y": 14
        },
        "id": 2,
        "options": {
          "cellHeight": "sm",
          "footer": {
            "countRows": false,
            "enablePagination": true,
            "fields": "",
            "reducer": [
              "sum"
            ],
            "show": false
          },
          "showHeader": true,
          "sortBy": []
        },
        "pluginVersion": "11.3.0",
        "targets": [
          {
            "datasource": {
              "type": "grafana-postgresql-datasource",
              "uid": "P7AE76BD6DC6506DC"
            },
            "editorMode": "code",
            "format": "table",
            "rawQuery": true,
            "rawSql": "SELECT u.url, u.title, u.status_code, c.serial as certificate FROM urls u JOIN programs p ON p.id = u.program_id LEFT JOIN certificates c ON u.id = ANY(c.url_id) WHERE p.name = '$_program_name'",
            "refId": "A",
            "sql": {
              "columns": [
                {
                  "parameters": [],
                  "type": "function"
                }
              ],
              "groupBy": [
                {
                  "property": {
                    "type": "string"
                  },
                  "type": "groupBy"
                }
              ],
              "limit": 50
            }
          }
        ],
        "title": "URLs",
        "type": "table"
      },
      {
        "datasource": {
          "type": "grafana-postgresql-datasource",
          "uid": "P7AE76BD6DC6506DC"
        },
        "fieldConfig": {
          "defaults": {
            "color": {
              "mode": "thresholds"
            },
            "displayName": "Technologies",
            "mappings": [],
            "thresholds": {
              "mode": "absolute",
              "steps": [
                {
                  "color": "green",
                  "value": null
                }
              ]
            }
          },
          "overrides": []
        },
        "gridPos": {
          "h": 3,
          "w": 2,
          "x": 13,
          "y": 15
        },
        "id": 15,
        "options": {
          "colorMode": "none",
          "graphMode": "area",
          "justifyMode": "center",
          "orientation": "auto",
          "percentChangeColorMode": "standard",
          "reduceOptions": {
            "calcs": [
              "lastNotNull"
            ],
            "fields": "",
            "values": false
          },
          "showPercentChange": false,
          "textMode": "value_and_name",
          "wideLayout": true
        },
        "pluginVersion": "11.3.0",
        "targets": [
          {
            "datasource": {
              "type": "grafana-postgresql-datasource",
              "uid": "P7AE76BD6DC6506DC"
            },
            "editorMode": "code",
            "format": "table",
            "rawQuery": true,
            "rawSql": "SELECT COUNT(DISTINCT unnested_tech) as unique_tech_count\nFROM urls u\nCROSS JOIN UNNEST(u.tech) AS unnested_tech\nJOIN programs p ON p.id = u.program_id\nWHERE u.tech IS NOT NULL AND p.name = '$_program_name'",
            "refId": "A",
            "sql": {
              "columns": [
                {
                  "name": "COUNT",
                  "parameters": [
                    {
                      "name": "ip",
                      "type": "functionParameter"
                    }
                  ],
                  "type": "function"
                }
              ],
              "groupBy": [
                {
                  "property": {
                    "type": "string"
                  },
                  "type": "groupBy"
                }
              ],
              "limit": 50
            },
            "table": "ips"
          }
        ],
        "title": "",
        "type": "stat"
      },
      {
        "datasource": {
          "type": "grafana-postgresql-datasource",
          "uid": "P7AE76BD6DC6506DC"
        },
        "fieldConfig": {
          "defaults": {
            "color": {
              "mode": "thresholds"
            },
            "custom": {
              "align": "auto",
              "cellOptions": {
                "type": "auto"
              },
              "filterable": false,
              "inspect": false
            },
            "mappings": [],
            "thresholds": {
              "mode": "absolute",
              "steps": [
                {
                  "color": "green",
                  "value": null
                },
                {
                  "color": "red",
                  "value": 80
                }
              ]
            }
          },
          "overrides": [
            {
              "matcher": {
                "id": "byName",
                "options": "url"
              },
              "properties": [
                {
                  "id": "custom.width",
                  "value": 632
                }
              ]
            },
            {
              "matcher": {
                "id": "byName",
                "options": "title"
              },
              "properties": [
                {
                  "id": "custom.width",
                  "value": 556
                }
              ]
            },
            {
              "matcher": {
                "id": "byName",
                "options": "status_code"
              },
              "properties": [
                {
                  "id": "custom.width",
                  "value": 109
                }
              ]
            },
            {
              "matcher": {
                "id": "byName",
                "options": "content_type"
              },
              "properties": [
                {
                  "id": "custom.width",
                  "value": 109
                }
              ]
            },
            {
              "matcher": {
                "id": "byName",
                "options": "discovered_at"
              },
              "properties": [
                {
                  "id": "custom.width",
                  "value": 169
                }
              ]
            },
            {
              "matcher": {
                "id": "byName",
                "options": "subject_cn"
              },
              "properties": [
                {
                  "id": "custom.width",
                  "value": 641
                }
              ]
            }
          ]
        },
        "gridPos": {
          "h": 10,
          "w": 9,
          "x": 15,
          "y": 24
        },
        "id": 13,
        "options": {
          "cellHeight": "sm",
          "footer": {
            "countRows": false,
            "enablePagination": false,
            "fields": "",
            "reducer": [
              "sum"
            ],
            "show": false
          },
          "showHeader": true,
          "sortBy": []
        },
        "pluginVersion": "11.3.0",
        "targets": [
          {
            "datasource": {
              "type": "grafana-postgresql-datasource",
              "uid": "P7AE76BD6DC6506DC"
            },
            "editorMode": "code",
            "format": "table",
            "rawQuery": true,
            "rawSql": "SELECT c.subject_cn, c.discovered_at\nFROM certificates c\nJOIN programs p ON p.id = c.program_id \nWHERE p.name = '$_program_name' \nORDER BY c.discovered_at DESC\nLIMIT 10",
            "refId": "A",
            "sql": {
              "columns": [
                {
                  "parameters": [],
                  "type": "function"
                }
              ],
              "groupBy": [
                {
                  "property": {
                    "type": "string"
                  },
                  "type": "groupBy"
                }
              ],
              "limit": 50
            }
          }
        ],
        "title": "10 last discovered certificates",
        "type": "table"
      },
      {
        "datasource": {
          "type": "grafana-postgresql-datasource",
          "uid": "P7AE76BD6DC6506DC"
        },
        "fieldConfig": {
          "defaults": {
            "color": {
              "mode": "thresholds"
            },
            "custom": {
              "align": "auto",
              "cellOptions": {
                "type": "auto"
              },
              "filterable": true,
              "inspect": false
            },
            "mappings": [],
            "thresholds": {
              "mode": "absolute",
              "steps": [
                {
                  "color": "green",
                  "value": null
                },
                {
                  "color": "red",
                  "value": 80
                }
              ]
            }
          },
          "overrides": [
            {
              "matcher": {
                "id": "byName",
                "options": "url"
              },
              "properties": [
                {
                  "id": "custom.width",
                  "value": 396
                }
              ]
            },
            {
              "matcher": {
                "id": "byName",
                "options": "title"
              },
              "properties": [
                {
                  "id": "custom.width",
                  "value": 556
                }
              ]
            },
            {
              "matcher": {
                "id": "byName",
                "options": "status_code"
              },
              "properties": [
                {
                  "id": "custom.width",
                  "value": 109
                }
              ]
            },
            {
              "matcher": {
                "id": "byName",
                "options": "content_type"
              },
              "properties": [
                {
                  "id": "custom.width",
                  "value": 109
                }
              ]
            }
          ]
        },
        "gridPos": {
          "h": 10,
          "w": 13,
          "x": 0,
          "y": 28
        },
        "id": 3,
        "options": {
          "cellHeight": "sm",
          "footer": {
            "countRows": false,
            "enablePagination": true,
            "fields": "",
            "reducer": [
              "sum"
            ],
            "show": false
          },
          "showHeader": true,
          "sortBy": []
        },
        "pluginVersion": "11.3.0",
        "targets": [
          {
            "datasource": {
              "type": "grafana-postgresql-datasource",
              "uid": "P7AE76BD6DC6506DC"
            },
            "editorMode": "code",
            "format": "table",
            "rawQuery": true,
            "rawSql": "SELECT c.subject_cn, c.issuer_org, c.serial, c.valid_date, c.expiry_date, array_length(c.subject_an, 1) as subject_an_count, array_length(c.url_id, 1) as url_count FROM certificates c JOIN programs p ON p.id = c.program_id WHERE p.name = '$_program_name'",
            "refId": "A",
            "sql": {
              "columns": [
                {
                  "parameters": [],
                  "type": "function"
                }
              ],
              "groupBy": [
                {
                  "property": {
                    "type": "string"
                  },
                  "type": "groupBy"
                }
              ],
              "limit": 50
            }
          }
        ],
        "title": "Certificates",
        "type": "table"
      },
      {
        "datasource": {
          "type": "grafana-postgresql-datasource",
          "uid": "P7AE76BD6DC6506DC"
        },
        "fieldConfig": {
          "defaults": {
            "color": {
              "mode": "thresholds"
            },
            "custom": {
              "align": "auto",
              "cellOptions": {
                "type": "auto"
              },
              "filterable": true,
              "inspect": false
            },
            "mappings": [],
            "thresholds": {
              "mode": "absolute",
              "steps": [
                {
                  "color": "green",
                  "value": null
                },
                {
                  "color": "red",
                  "value": 80
                }
              ]
            }
          },
          "overrides": [
            {
              "matcher": {
                "id": "byName",
                "options": "url"
              },
              "properties": [
                {
                  "id": "custom.width",
                  "value": 396
                }
              ]
            },
            {
              "matcher": {
                "id": "byName",
                "options": "title"
              },
              "properties": [
                {
                  "id": "custom.width",
                  "value": 556
                }
              ]
            },
            {
              "matcher": {
                "id": "byName",
                "options": "status_code"
              },
              "properties": [
                {
                  "id": "custom.width",
                  "value": 109
                }
              ]
            },
            {
              "matcher": {
                "id": "byName",
                "options": "content_type"
              },
              "properties": [
                {
                  "id": "custom.width",
                  "value": 109
                }
              ]
            },
            {
              "matcher": {
                "id": "byName",
                "options": "ip"
              },
              "properties": [
                {
                  "id": "custom.width",
                  "value": 179
                }
              ]
            },
            {
              "matcher": {
                "id": "byName",
                "options": "host_count"
              },
              "properties": [
                {
                  "id": "custom.width",
                  "value": 119
                }
              ]
            }
          ]
        },
        "gridPos": {
          "h": 11,
          "w": 9,
          "x": 15,
          "y": 34
        },
        "id": 16,
        "options": {
          "cellHeight": "sm",
          "footer": {
            "countRows": false,
            "enablePagination": true,
            "fields": "",
            "reducer": [
              "sum"
            ],
            "show": false
          },
          "showHeader": true,
          "sortBy": []
        },
        "pluginVersion": "11.3.0",
        "targets": [
          {
            "datasource": {
              "type": "grafana-postgresql-datasource",
              "uid": "P7AE76BD6DC6506DC"
            },
            "editorMode": "code",
            "format": "table",
            "rawQuery": true,
            "rawSql": "SELECT \n    unnested_tech as Tech,\n        COUNT(DISTINCT host) as URLCount\n        FROM urls\n        CROSS JOIN UNNEST(tech) AS unnested_tech\n        WHERE tech IS NOT NULL\n        GROUP BY unnested_tech\n        ORDER BY URLCount DESC;",
            "refId": "A",
            "sql": {
              "columns": [
                {
                  "parameters": [],
                  "type": "function"
                }
              ],
              "groupBy": [
                {
                  "property": {
                    "type": "string"
                  },
                  "type": "groupBy"
                }
              ],
              "limit": 50
            }
          }
        ],
        "title": "Technologies",
        "type": "table"
      },
      {
        "datasource": {
          "type": "grafana-postgresql-datasource",
          "uid": "P7AE76BD6DC6506DC"
        },
        "fieldConfig": {
          "defaults": {
            "color": {
              "mode": "thresholds"
            },
            "custom": {
              "align": "auto",
              "cellOptions": {
                "type": "auto"
              },
              "filterable": true,
              "inspect": false
            },
            "mappings": [],
            "thresholds": {
              "mode": "absolute",
              "steps": [
                {
                  "color": "green"
                },
                {
                  "color": "red",
                  "value": 80
                }
              ]
            }
          },
          "overrides": [
            {
              "matcher": {
                "id": "byName",
                "options": "url"
              },
              "properties": [
                {
                  "id": "custom.width",
                  "value": 396
                }
              ]
            },
            {
              "matcher": {
                "id": "byName",
                "options": "title"
              },
              "properties": [
                {
                  "id": "custom.width",
                  "value": 556
                }
              ]
            },
            {
              "matcher": {
                "id": "byName",
                "options": "status_code"
              },
              "properties": [
                {
                  "id": "custom.width",
                  "value": 109
                }
              ]
            },
            {
              "matcher": {
                "id": "byName",
                "options": "content_type"
              },
              "properties": [
                {
                  "id": "custom.width",
                  "value": 109
                }
              ]
            }
          ]
        },
        "gridPos": {
          "h": 10,
          "w": 13,
          "x": 0,
          "y": 38
        },
        "id": 4,
        "options": {
          "cellHeight": "sm",
          "footer": {
            "countRows": false,
            "enablePagination": true,
            "fields": "",
            "reducer": [
              "sum"
            ],
            "show": false
          },
          "showHeader": true,
          "sortBy": []
        },
        "pluginVersion": "11.3.0",
        "targets": [
          {
            "datasource": {
              "type": "grafana-postgresql-datasource",
              "uid": "P7AE76BD6DC6506DC"
            },
            "editorMode": "code",
            "format": "table",
            "rawQuery": true,
            "rawSql": "SELECT n.url, n.template_id, n.severity, n.matcher_name\nFROM nuclei n\nJOIN programs p ON p.id = n.program_id \nWHERE p.name = '$_program_name'",
            "refId": "A",
            "sql": {
              "columns": [
                {
                  "parameters": [],
                  "type": "function"
                }
              ],
              "groupBy": [
                {
                  "property": {
                    "type": "string"
                  },
                  "type": "groupBy"
                }
              ],
              "limit": 50
            }
          }
        ],
        "title": "Nuclei",
        "type": "table"
      },
      {
        "datasource": {
          "type": "grafana-postgresql-datasource",
          "uid": "P7AE76BD6DC6506DC"
        },
        "fieldConfig": {
          "defaults": {
            "color": {
              "mode": "thresholds"
            },
            "custom": {
              "align": "auto",
              "cellOptions": {
                "type": "auto"
              },
              "filterable": true,
              "inspect": false
            },
            "mappings": [],
            "thresholds": {
              "mode": "absolute",
              "steps": [
                {
                  "color": "green"
                },
                {
                  "color": "red",
                  "value": 80
                }
              ]
            }
          },
          "overrides": [
            {
              "matcher": {
                "id": "byName",
                "options": "url"
              },
              "properties": [
                {
                  "id": "custom.width",
                  "value": 396
                }
              ]
            },
            {
              "matcher": {
                "id": "byName",
                "options": "title"
              },
              "properties": [
                {
                  "id": "custom.width",
                  "value": 556
                }
              ]
            },
            {
              "matcher": {
                "id": "byName",
                "options": "status_code"
              },
              "properties": [
                {
                  "id": "custom.width",
                  "value": 109
                }
              ]
            },
            {
              "matcher": {
                "id": "byName",
                "options": "content_type"
              },
              "properties": [
                {
                  "id": "custom.width",
                  "value": 109
                }
              ]
            },
            {
              "matcher": {
                "id": "byName",
                "options": "ip"
              },
              "properties": [
                {
                  "id": "custom.width",
                  "value": 179
                }
              ]
            }
          ]
        },
        "gridPos": {
          "h": 12,
          "w": 13,
          "x": 0,
          "y": 48
        },
        "id": 5,
        "options": {
          "cellHeight": "sm",
          "footer": {
            "countRows": false,
            "enablePagination": true,
            "fields": "",
            "reducer": [
              "sum"
            ],
            "show": false
          },
          "showHeader": true,
          "sortBy": []
        },
        "pluginVersion": "11.3.0",
        "targets": [
          {
            "datasource": {
              "type": "grafana-postgresql-datasource",
              "uid": "P7AE76BD6DC6506DC"
            },
            "editorMode": "code",
            "format": "table",
            "rawQuery": true,
            "rawSql": "SELECT i.ip, i.ptr\nFROM ips i\nJOIN programs p ON p.id = i.program_id \nWHERE p.name = '$_program_name' \nORDER BY i.ptr NULLS LAST",
            "refId": "A",
            "sql": {
              "columns": [
                {
                  "parameters": [],
                  "type": "function"
                }
              ],
              "groupBy": [
                {
                  "property": {
                    "type": "string"
                  },
                  "type": "groupBy"
                }
              ],
              "limit": 50
            }
          }
        ],
        "title": "IPs",
        "type": "table"
      }
    ],
    "preload": false,
    "schemaVersion": 40,
    "tags": [],
    "templating": {
      "list": [
        {
          "current": {},
          "datasource": {
            "type": "grafana-postgresql-datasource",
            "uid": "P7AE76BD6DC6506DC"
          },
          "definition": "select name from programs;",
          "description": "",
          "includeAll": false,
          "label": "Program Name",
          "name": "_program_name",
          "options": [],
          "query": "select name from programs;",
          "refresh": 1,
          "regex": "",
          "type": "query"
        }
      ]
    },
    "time": {
      "from": "now-6h",
      "to": "now"
    },
    "timepicker": {},
    "timezone": "browser",
<<<<<<< HEAD
    "title": "h3xrecon_data",
=======
    "title": "Recon Data",
>>>>>>> 01be56b2
    "uid": "ae69nei2rw7b4b",
    "version": 1,
    "weekStart": ""
  }<|MERGE_RESOLUTION|>--- conflicted
+++ resolved
@@ -1935,11 +1935,7 @@
     },
     "timepicker": {},
     "timezone": "browser",
-<<<<<<< HEAD
-    "title": "h3xrecon_data",
-=======
     "title": "Recon Data",
->>>>>>> 01be56b2
     "uid": "ae69nei2rw7b4b",
     "version": 1,
     "weekStart": ""
