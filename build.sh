#!/etc/profiles/per-user/h3x/bin/bash
trap 'echo Exited!; exit;' SIGINT SIGTERM
unset DOCKER_HOST
echo "===================================="
echo "         Building h3xrecon          "
echo "===================================="

echo "------------------------------------"
echo " Staging build directory            "
echo "------------------------------------"

sudo rm -rf build/*
<<<<<<< HEAD

# cp src/docker-compose_swarm.yaml build/docker-compose.yaml
# cp src/requirements_node.txt build/requirements.txt
# cp -r src/BaseImage build/BaseImage
# cp -r secrets build/
# echo "H3XRECON_PROCESSOR_IP=localhost" > build/.env
# cat .env >> build/.env


echo "Building Processor Package"

sudo rm -rf build/JobProcessor
sudo rm -rf build/BaseImage
sudo rm -rf build/DataProcessor
sudo rm -rf build/Logger
sudo rm -rf build/Nats
sudo rm -rf build/Postgres

mkdir build/BaseImage
mkdir build/JobProcesor
mkdir build/DataProcessor
mkdir build/Logger
mkdir build/nats
mkdir build/pgsql

mkdir build/DatabaseManager
mkdir build/QueueManager

## Processor
# Job Processor
cp -r src/JobProcessor build/
cp -r src/DatabaseManager build/JobProcessor/
cp -r src/QueueManager build/JobProcessor/
cp -r secrets build/JobProcessor
cp src/requirements_processor.txt build/JobProcessor/requirements.txt

# cp -r src/Logger build/JobProcessor/
# cp -r src/pgsql build/Processor/
# cp -r src/nats build/Processor/
# cp -r src/DatabaseManager build/Processor/
# cp -r src/QueueManager build/Processor/
# cp -r src/BaseImage build/Processor/
# cp -r secrets build/Processor/
# cp -r src/tailscale build/Processor/
# cp src/docker-compose.processor.yaml build/Processor/docker-compose.yaml
# cp src/requirements_processor.txt build/Processor/requirements.txt
# echo "H3XRECON_PROCESSOR_IP=localhost" > build/Processor/.env
# cat .env >> build/Processor/.env

# mv build/Processor/JobProcessor/Dockerfile build/Processor/Dockerfile.job_processor
# mv build/Processor/DataProcessor/Dockerfile build/Processor/Dockerfile.data_processor
# mv build/Processor/Logger/Dockerfile build/Processor/Dockerfile.logger


# find ./build/Processor -type d -name __pycache__ | xargs -i{} sh -c "rm -rf {}"

# echo "Processor: Done"

# echo "Building Worker Package"

# sudo rm -rf build/Worker
# mkdir build/Worker

# ## Worker
# cp -r src/Worker build/Worker/
# mv build/Worker/Worker/Dockerfile build/Worker/Dockerfile
# cp -r src/DatabaseManager build/Worker/
# cp -r src/QueueManager build/Worker/
# cp -r src/BaseImage build/Worker/
# cp -r secrets build/Worker/
# cp -r src/tailscale build/Worker/
# cp src/docker-compose.workers.yaml build/Worker/docker-compose.yaml
# cp src/requirements_workers.txt build/Worker/requirements.txt
# echo "H3XRECON_PROCESSOR_IP=processor" > build/Worker/.env
# cat .env >> build/Worker/.env

# find ./build/Worker -type d -name __pycache__ | xargs -i{} sh -c "rm -rf {}"

# echo "Worker: Done"

# echo "Build Completed"
=======
mkdir -p ./build

cp -r src/BaseImage ./build/
cp -r src/Worker ./build/
cp -r src/DatabaseManager build/Worker/
cp -r src/QueueManager build/Worker/
cp src/requirements_workers.txt build/Worker/requirements.txt

cp -r src/DataProcessor ./build/
cp -r src/QueueManager build/DataProcessor/
cp src/requirements_processor.txt build/DataProcessor/requirements.txt

cp -r src/JobProcessor ./build/
cp -r src/QueueManager build/JobProcessor/
cp src/requirements_processor.txt build/JobProcessor/requirements.txt

cp -r src/Logger ./build/
cp -r src/DatabaseManager build/Logger/
cp -r src/QueueManager build/Logger/
cp src/requirements_processor.txt build/Logger/requirements.txt

cp -r src/nats build/nats
cp -r src/pgsql build/pgsql

echo "------------------------------------"
echo " Staging build directory completed  "
echo "------------------------------------"

if [ -z "$GITHUB_ACTIONS" ]; then
    echo "===================================="
    echo "      Building docker images        "
    echo "===================================="
    
    echo "------------------------------------"
    echo " Building BaseImage                 "
    echo "------------------------------------"
    docker buildx build --push --file ./build/BaseImage/Dockerfile --platform linux/amd64,linux/arm64 --tag ghcr.io/h3xitsec/h3xrecon_base:latest ./build/BaseImage
    
    echo "------------------------------------"
    echo " Building Worker                    "
    echo "------------------------------------"
    docker buildx build --push --file ./build/Worker/Dockerfile --platform linux/amd64,linux/arm64 --tag ghcr.io/h3xitsec/h3xrecon_worker:latest ./build/Worker
    
    echo "------------------------------------"
    echo " Building DataProcessor             "
    echo "------------------------------------"
    docker buildx build --push --file ./build/DataProcessor/Dockerfile --platform linux/amd64 --tag ghcr.io/h3xitsec/h3xrecon_dataprocessor:latest ./build/DataProcessor
    
    echo "------------------------------------"
    echo " Building JobProcessor              "
    echo "------------------------------------"
    docker buildx build --push --file ./build/JobProcessor/Dockerfile --platform linux/amd64 --tag ghcr.io/h3xitsec/h3xrecon_jobprocessor:latest ./build/JobProcessor
    
    echo "------------------------------------"
    echo " Building Logger                    "
    echo "------------------------------------"
    docker buildx build --push --file ./build/Logger/Dockerfile --platform linux/amd64 --tag ghcr.io/h3xitsec/h3xrecon_logger:latest ./build/Logger
    
    echo "------------------------------------"
    echo " Building Nats                      "
    echo "------------------------------------"
    docker buildx build --push --file ./build/nats/Dockerfile --platform linux/amd64 --tag ghcr.io/h3xitsec/h3xrecon_nats:latest ./build/nats
    
    echo "------------------------------------"
    echo " Building Pgsql                     "
    echo "------------------------------------"
    docker buildx build --push --file ./build/pgsql/Dockerfile --platform linux/amd64 --tag ghcr.io/h3xitsec/h3xrecon_pgsql:latest ./build/pgsql

    echo "===================================="
    echo " Docker build commands completed!   "
    echo "===================================="
fi
>>>>>>> 0e95e191
<|MERGE_RESOLUTION|>--- conflicted
+++ resolved
@@ -10,89 +10,6 @@
 echo "------------------------------------"
 
 sudo rm -rf build/*
-<<<<<<< HEAD
-
-# cp src/docker-compose_swarm.yaml build/docker-compose.yaml
-# cp src/requirements_node.txt build/requirements.txt
-# cp -r src/BaseImage build/BaseImage
-# cp -r secrets build/
-# echo "H3XRECON_PROCESSOR_IP=localhost" > build/.env
-# cat .env >> build/.env
-
-
-echo "Building Processor Package"
-
-sudo rm -rf build/JobProcessor
-sudo rm -rf build/BaseImage
-sudo rm -rf build/DataProcessor
-sudo rm -rf build/Logger
-sudo rm -rf build/Nats
-sudo rm -rf build/Postgres
-
-mkdir build/BaseImage
-mkdir build/JobProcesor
-mkdir build/DataProcessor
-mkdir build/Logger
-mkdir build/nats
-mkdir build/pgsql
-
-mkdir build/DatabaseManager
-mkdir build/QueueManager
-
-## Processor
-# Job Processor
-cp -r src/JobProcessor build/
-cp -r src/DatabaseManager build/JobProcessor/
-cp -r src/QueueManager build/JobProcessor/
-cp -r secrets build/JobProcessor
-cp src/requirements_processor.txt build/JobProcessor/requirements.txt
-
-# cp -r src/Logger build/JobProcessor/
-# cp -r src/pgsql build/Processor/
-# cp -r src/nats build/Processor/
-# cp -r src/DatabaseManager build/Processor/
-# cp -r src/QueueManager build/Processor/
-# cp -r src/BaseImage build/Processor/
-# cp -r secrets build/Processor/
-# cp -r src/tailscale build/Processor/
-# cp src/docker-compose.processor.yaml build/Processor/docker-compose.yaml
-# cp src/requirements_processor.txt build/Processor/requirements.txt
-# echo "H3XRECON_PROCESSOR_IP=localhost" > build/Processor/.env
-# cat .env >> build/Processor/.env
-
-# mv build/Processor/JobProcessor/Dockerfile build/Processor/Dockerfile.job_processor
-# mv build/Processor/DataProcessor/Dockerfile build/Processor/Dockerfile.data_processor
-# mv build/Processor/Logger/Dockerfile build/Processor/Dockerfile.logger
-
-
-# find ./build/Processor -type d -name __pycache__ | xargs -i{} sh -c "rm -rf {}"
-
-# echo "Processor: Done"
-
-# echo "Building Worker Package"
-
-# sudo rm -rf build/Worker
-# mkdir build/Worker
-
-# ## Worker
-# cp -r src/Worker build/Worker/
-# mv build/Worker/Worker/Dockerfile build/Worker/Dockerfile
-# cp -r src/DatabaseManager build/Worker/
-# cp -r src/QueueManager build/Worker/
-# cp -r src/BaseImage build/Worker/
-# cp -r secrets build/Worker/
-# cp -r src/tailscale build/Worker/
-# cp src/docker-compose.workers.yaml build/Worker/docker-compose.yaml
-# cp src/requirements_workers.txt build/Worker/requirements.txt
-# echo "H3XRECON_PROCESSOR_IP=processor" > build/Worker/.env
-# cat .env >> build/Worker/.env
-
-# find ./build/Worker -type d -name __pycache__ | xargs -i{} sh -c "rm -rf {}"
-
-# echo "Worker: Done"
-
-# echo "Build Completed"
-=======
 mkdir -p ./build
 
 cp -r src/BaseImage ./build/
@@ -164,5 +81,4 @@
     echo "===================================="
     echo " Docker build commands completed!   "
     echo "===================================="
-fi
->>>>>>> 0e95e191
+fi